{
  inputs.nixpkgs.url = "github:NixOS/nixpkgs/nixos-unstable";

  outputs = { self, nixpkgs }:
    let
      pkgs = import nixpkgs {
        system = "x86_64-linux"; # Replace with your target system if necessary
      };
      oxBuild = pkgs.rustPlatform.buildRustPackage rec {
        pname = "ox";
        version = "v0.1.1-alpha";

        src = pkgs.fetchFromGitHub {
          owner = "pagedMov";
          repo = "ox";
<<<<<<< HEAD
          rev = version;
=======
          rev = "45ab58de0a116e75debe7430055d02e3a92cca61";
>>>>>>> ba9de195
          hash = "sha256-5XwZmsJF/imB8ZSBM9LCrQRRrG5sbjKl6N7MVYIUIck=";
        };

        doCheck = false; # TODO: Find a way to make tests work

        cargoHash = "sha256-6i+0jQcZdmtoUODDD361NnSsYyxQss24ZkV0JUVAikY=";

        nativeBuildInputs = [
          pkgs.openssl
          pkgs.openssl.dev
          pkgs.pkg-config
        ];

        PKG_CONFIG_PATH = "${pkgs.openssl.dev}/lib/pkgconfig";
        passthru = {
          shellPath = "/bin/ox";
        };
      };
    in
    {
      packages.${pkgs.system}.default = oxBuild;

      devShells.default = pkgs.mkShell {
        nativeBuildInputs = [
          pkgs.rust-bin.stable.latest.default
          pkgs.gcc
          pkgs.clang
          pkgs.pkg-config
          pkgs.libgit2
          pkgs.libssh2
          pkgs.libssh2.dev
          pkgs.openssl
          pkgs.openssl.dev
          pkgs.llvm
          pkgs.libclang
          pkgs.pam
        ];

        shellHook = ''
          exec ox
        '';
      };
    };
}<|MERGE_RESOLUTION|>--- conflicted
+++ resolved
@@ -13,11 +13,7 @@
         src = pkgs.fetchFromGitHub {
           owner = "pagedMov";
           repo = "ox";
-<<<<<<< HEAD
-          rev = version;
-=======
           rev = "45ab58de0a116e75debe7430055d02e3a92cca61";
->>>>>>> ba9de195
           hash = "sha256-5XwZmsJF/imB8ZSBM9LCrQRRrG5sbjKl6N7MVYIUIck=";
         };
 
