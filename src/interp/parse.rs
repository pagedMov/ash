use std::collections::{HashMap, VecDeque};
use bitflags::bitflags;
use nix::NixPath;
use once_cell::sync::Lazy;
use std::mem::take;

use crate::event::ShError;
use crate::interp::token::{RedirType, AshTokenizer, Tk, TkType};
use crate::shellenv::read_logic;
use crate::{builtin, AshResult};

use super::expand;
use super::helper::{self, flatten_tree};
use super::token::{AssOp, Redir, WdFlags, META_TOKENS};

bitflags! {
	#[derive(Debug,Copy,Clone,PartialEq)]
	pub struct NdFlags: u32 {
		// General Contexts
		const VALID_OPERAND      = 0b00000000000000000000000000000001; // Can be a target for redirection, chains, or pipes
		const IS_OP              = 0b00000000000000000000000000000010; // Is an operator
		const COMBINE_OUT        = 0b00000000000000000000000000000100;
		const BACKGROUND         = 0b00000000000000000000000000001000;
		const IN_PIPE            = 0b00000000000000000000000000010000;
		const FUNCTION           = 0b00000000000000000000000000100000;
		const IN_CMD_SUB         = 0b00000000000000000000000001000000;
		const FOR_BODY           = 0b00000000000000000000000010000000;
	}
}

pub static EXPECT: Lazy<HashMap<TkType, Vec<TkType>>> = Lazy::new(|| {
	let mut m = HashMap::new();
	m.insert(TkType::If,     vec![TkType::Then]);
	m.insert(TkType::Elif,   vec![TkType::Then]);
	m.insert(TkType::Else,   vec![TkType::Fi]);
	m.insert(TkType::Then,   vec![TkType::Fi, TkType::Elif, TkType::Else]);
	m.insert(TkType::Do,     vec![TkType::Done]); // `Do` expects `Done`
	m.insert(TkType::Case,   vec![TkType::Esac]); // `Case` expects `Esac`
	m.insert(TkType::Select, vec![TkType::Do]); // `Select` expects `Do`
	m.insert(TkType::While,  vec![TkType::Do]); // `While` expects `Do`
	m.insert(TkType::Until,  vec![TkType::Do]); // `Until` expects `Do`
	m.insert(TkType::For,    vec![TkType::Do]); // `Until` expects `Do`
	m
});

pub const OPENERS: [TkType;6] = [
	TkType::If,
	TkType::For,
	TkType::Until,
	TkType::While,
	TkType::Case,
	TkType::Select,
];

#[derive(PartialEq,Debug,Clone)]
enum Phase {
	Condition,
	Body,
	Vars,
	Array,
}

#[derive(Debug)]
enum CmdType {
	Builtin,
	Subshell,
	CommandSub,
	Function,
	Command
}

#[derive(PartialEq,Clone,Copy,Debug,Eq,Hash)]
pub struct Span {
	pub start: usize,
	pub end: usize
}

impl Default for Span {
	fn default() -> Self {
		Span::new()
	}
}

impl Span {
	pub fn new() -> Self {
		Self { start: 0, end: 0 }
	}
	pub fn from(start: usize, end: usize) -> Self {
		Self { start, end }
	}

	pub fn set_start(&mut self, start: usize) {
		self.start = start;
	}

	pub fn set_end(&mut self, end: usize) {
		self.end = end;
	}
}

#[derive(Debug,Clone,PartialEq)]
pub struct Conditional {
	pub condition: Box<Node>,
	pub body: Box<Node>
}

/// The spine of this entire program. Nodes are used for anything that involves execution.
/// The abstract syntax tree is contained in a Root node, and executable nodes are leaf nodes in the tree
/// Uses the NdType struct to identify nodes and wrap type-specific metadata
#[derive(Debug,Clone,PartialEq)]
pub struct Node {
	pub command: Option<Tk>,
	pub nd_type: NdType,
	pub span: Span,
	pub flags: NdFlags,
	pub redirs: VecDeque<Node>
}

impl Node {
	pub fn new() -> Self {
		Self {
			command: None,
			nd_type: NdType::NullNode,
			span: Span::new(),
			flags: NdFlags::empty(),
			redirs: VecDeque::new()
		}
	}
	pub fn from(deck: VecDeque<Node>,span: Span) -> Self {
		Self {
			command: None,
			nd_type: NdType::Root { deck },
			span,
			flags: NdFlags::empty(),
			redirs: VecDeque::new()
		}
	}

	pub fn boxed(self) -> Box<Self> {
		Box::new(self)
	}
	fn with_flags(self,flags: NdFlags) -> Self {
		Self {
			command: self.command,
			nd_type: self.nd_type,
			span: self.span,
			flags,
			redirs: self.redirs
		}
	}
	pub fn span(&self) -> Span {
		self.span
	}
	pub fn node_type(&self) -> &NdType {
		&self.nd_type
	}
	pub fn set_span(&mut self,span: Span) {
		self.span = span
	}
	pub fn is_executable(&self) -> bool {
		use crate::interp::parse::NdType::*;
		matches!(self.nd_type, Command {..} | Builtin {..} | Function {..} | Subshell {..})
	}
	pub fn set_argv(&mut self, new_argv: Vec<Tk>) -> AshResult<()> {
		match &mut self.nd_type {
			NdType::Command { argv } |
				NdType::Builtin { argv } |
				NdType::Subshell { body: _, argv } |
				NdType::Function { body: _, argv } => {
					*argv = new_argv.into();
					Ok(())
				}
			_ => Err(ShError::from_internal("Attempt to call `set_argv()` on a non-command node")),
		}
	}
	pub fn get_argv(&self) -> AshResult<Vec<Tk>> {
		let mut arg_vec = vec![];
		match &self.nd_type {
			NdType::Command { argv } |
			NdType::Function { body: _, argv } |
			NdType::Builtin { argv } |
			NdType::Subshell { body: _, argv } => {
				for arg in argv {
					arg_vec.push(arg.clone());
				}
				arg_vec.retain(|arg| !arg.text().is_empty());
				Ok(arg_vec)
			}
			_ => Err(ShError::from_internal("Attempt to call `get_argv()` on a non-command node")),
		}
	}
	pub fn get_redirs(&self) -> AshResult<Vec<Node>> {
		if !self.flags.contains(NdFlags::VALID_OPERAND) {
			return Err(ShError::from_internal("Called get_redirs with an invalid operand"))
		}
		let mut redir_vec = vec![];
		for redir in &self.redirs {
			redir_vec.push(redir.clone());
		}
		Ok(redir_vec)
	}
}

impl Default for Node {
	fn default() -> Self {
		Self::new()
	}
}

/// Each type of AST node is contained in this enum
///
/// PipelineBranch and ChainTree are intermediate node types,
/// They are tree-like structures containing commands
/// These two are flatted into a Pipeline and Chain respectively
#[derive(Debug,Clone,PartialEq)]
pub enum NdType {
	Root { deck: VecDeque<Node> },
	If { cond_blocks: VecDeque<Conditional>, else_block: Option<Box<Node>> },
	For { loop_vars: VecDeque<Tk>, loop_arr: VecDeque<Tk>, loop_body: Box<Node> },
	Loop { condition: bool, logic: Conditional },
	LoopCond { cond: String },
	LoopBody { body: String },
	Case { input_var: Tk, cases: HashMap<String,Node> },
	Select { select_var: Tk, opts: VecDeque<Tk>, body: Box<Node> },
	PipelineBranch { left: Box<Node>, right: Box<Node>, both: bool }, // Intermediate value
	Pipeline { commands: VecDeque<Node>, both: bool }, // After being flattened
	ChainTree { left: Box<Node>, right: Box<Node>, op: Box<Node> },
	Chain { commands: VecDeque<Node>, op: Box<Node> },
	BraceGroup { body: Box<Node> },
	Subshell { body: String, argv: VecDeque<Tk> }, // It's a string because we're going to parse it in a subshell later
	CommandSub { body: String },
	FuncDef { name: String, body: String },
	Assignment {name: String, value: Option<String>, op: AssOp, command: Option<Box<Node>> },
	Command { argv: VecDeque<Tk> },
	Builtin { argv: VecDeque<Tk> },
	Function { body: String, argv: VecDeque<Tk> },
	Redirection { redir: Redir },
	And,
	Or,
	Pipe,
	PipeBoth,
	Cmdsep,
	NullNode
}

#[derive(Debug,PartialEq,Clone)]
pub struct ParseState {
	pub input: String,
	pub tokens: VecDeque<Tk>,
	pub ast: Node
}

#[derive(Debug,Clone)]
pub struct DescentContext {
	tokens: VecDeque<Tk>,
	root: VecDeque<Node>,
	start: usize,
	end: usize,
}

/// This struct carries the parser. It is passed around as the parser recurses through the syntax tree.
/// It contains all of the tokens created by the tokenizer, and it's `root` field contains the syntax tree being constructed
impl DescentContext {
	pub fn new(tokens: VecDeque<Tk>) -> Self {
		Self {
			tokens,
			root: VecDeque::new(),
			start: 0,
			end: 0
		}
	}

	pub fn mark_start(&self) -> usize {
		self.start
	}

	pub fn mark_end(&self) -> usize {
		self.end
	}

	pub fn next_tk(&mut self) -> Option<Tk> {
		let tk = self.tokens.pop_front();
		if let Some(ref tk) = tk {
			self.start = tk.span().start;
			self.end = tk.span().end
		}
		tk
	}

	pub fn last_tk(&mut self) -> Option<Tk> {
		self.tokens.pop_back()
	}

	pub fn front_tk(&mut self) -> Option<&Tk> {
		self.tokens.front()
	}

	pub fn back_tk(&mut self) -> Option<&Tk> {
		self.tokens.back()
	}

	pub fn next_node(&mut self) -> Option<Node> {
		self.root.pop_front()
	}

	pub fn last_node(&mut self) -> Option<Node> {
		self.root.pop_back()
	}

	pub fn front_node(&mut self) -> Option<&Node> {
		self.root.front()
	}

	pub fn back_node(&mut self) -> Option<&Node> {
		self.root.back()
	}

	pub fn attach_node(&mut self, node: Node) {
		self.root.push_back(node);
	}

	pub fn get_tk_texts(&self) -> Vec<String> {
		let mut texts = vec![];
		for tk in &self.tokens {
			texts.push(tk.text().into())
		}
		texts
	}
}

<<<<<<< HEAD
/// This is the top-level function for parsing input.
/// It takes an &mut OxTokenizer as an argument.
/// This function is called repeatedly until the mutably referenced tokenizer expends it's input.
///
/// The call to tokenize_one() consumes a single logical block from the tokenizer's input
pub fn descend(tokenizer: &mut OxTokenizer) -> OxResult<ParseState> {
=======
pub fn descend(tokenizer: &mut AshTokenizer) -> AshResult<ParseState> {
>>>>>>> 953e9502
	let input = tokenizer.input();
	let mut state = ParseState {
		input: input.clone(),
		tokens: VecDeque::new(),
		ast: Node {
			command: None,
			nd_type: NdType::Root { deck: VecDeque::new() },
			span: Span::from(0,input.len()),
			flags: NdFlags::empty(),
			redirs: VecDeque::new()
		}
	};

	let mut deck = tokenizer.tokenize_one(true)?;
	deck.retain(|tk| !META_TOKENS.contains(&tk.class()));
	state.tokens = deck.into();

	state = parse(state)?;

	Ok(state)
}

/// The purpose of this function is mainly just to be an entry point for the parsing logic
/// It is the only part of this logic that has access to the full input context. ShError's are
/// propagated up here and then converted to a complete ShErrorFull using the context of
/// ParseState. This is done because propagating errors upwards is probably
/// cheaper (and definitely easier) than propagating the raw input text downwards.
pub fn parse(state: ParseState) -> AshResult<ParseState> {
	let ctx = DescentContext::new(state.tokens.clone());

	get_tree(ctx).map(|ast| {
		ParseState {
			input: state.input,
			tokens: state.tokens,
			ast
		}
	})
}

pub fn get_tree(ctx: DescentContext) -> AshResult<Node> {
	let span = compute_span(&ctx.tokens.clone());
	let ctx = parse_linear(ctx,false)?;
	let tree = Node {
		command: None,
		nd_type: NdType::Root { deck: ctx.root },
		span,
		flags: NdFlags::empty(),
		redirs: VecDeque::new()
	};
	let tree = propagate_redirections(tree)?;

	Ok(tree)
}

<<<<<<< HEAD
/// This function creates an intermediate syntax tree. Operator nodes are placed literally into the tree here,
/// And then nodes are collected and grouped at operator nodes in join_at_operators().
pub fn parse_linear(mut ctx: DescentContext, once: bool) -> OxResult<DescentContext> {
=======
pub fn parse_linear(mut ctx: DescentContext, once: bool) -> AshResult<DescentContext> {
	// First pass just makes nodes without joining at operators
>>>>>>> 953e9502
	while let Some(tk) = ctx.next_tk() {
		use crate::interp::token::TkType::*;
		match tk.class() {
			If => {
				ctx = build_if(ctx)?;
				if once {
					break
				} else {
					continue
				}
			}
			While => {
				ctx = build_loop(true,ctx)?;
				if once {
					break
				} else {
					continue
				}
			}
			Until => {
				ctx = build_loop(false,ctx)?;
				if once {
					break
				} else {
					continue
				}
			}
			For => {
				ctx = build_for(ctx)?;
				if once {
					break
				} else {
					continue
				}
			}
			Case => {
				ctx = build_case(ctx)?;
				if once {
					break
				} else {
					continue
				}
			}
			Select => {
				ctx = build_select(ctx)?;
				if once {
					break
				} else {
					continue
				}
			}
			Ident | String => {
				ctx.tokens.push_front(tk);
				ctx = build_command(ctx)?;
				if once {
					break
				} else {
					/* Fall through */
				}
			}
			Subshell | CommandSub => {
				ctx.tokens.push_front(tk);
				ctx = build_command(ctx)?;
			}
			FuncDef {..} => {
				ctx.tokens.push_front(tk);
				ctx = build_func_def(ctx)?;
			}
			Assignment {..} => {
				ctx.tokens.push_front(tk);
				ctx = build_assignment(ctx)?;
			}
			SOI => {
				continue
			}
			EOI => {
				break;
			}
			Do | Done => {
				return Err(ShError::from_parse(format!("Found `{}` outside of loop context",tk.text()).as_str(), tk.span()))
			}
			Else | Elif | Then | Fi => {
				return Err(ShError::from_parse(format!("Found `{}` outside of `if` context",tk.text()).as_str(), tk.span()))
			}
			Esac => {
				return Err(ShError::from_parse("Found `esac` outside of `case` context", tk.span()))
			}
			Redirection { .. } => {
				ctx.tokens.push_front(tk);
				ctx = build_redirection(ctx)?;
			}
			Cmdsep => {
				ctx.attach_node(
					Node {
						command: None,
						nd_type: NdType::Cmdsep,
						span: tk.span(),
						flags: NdFlags::empty(),
						redirs: VecDeque::new()
					}
				)
			}
			LogicAnd => ctx.attach_node(
				Node {
					command: None,
					nd_type: NdType::And,
					span: tk.span(),
					flags: NdFlags::IS_OP,
					redirs: VecDeque::new()
				}
			),
			LogicOr => ctx.attach_node(
				Node {
					command: None,
					nd_type: NdType::Or,
					span: tk.span(),
					flags: NdFlags::IS_OP,
					redirs: VecDeque::new()
				}
			),
			Pipe => ctx.attach_node(
				Node {
					command: None,
					nd_type: NdType::Pipe,
					span: tk.span(),
					flags: NdFlags::IS_OP,
					redirs: VecDeque::new()
				}
			),
			PipeBoth => ctx.attach_node(
				Node {
					command: None,
					nd_type: NdType::PipeBoth,
					span: tk.span(),
					flags: NdFlags::IS_OP,
					redirs: VecDeque::new()
				}.with_flags(NdFlags::COMBINE_OUT)),
			_ => {
				unimplemented!(
					"Support for token type `{:?}` is not implemented yet",
					tk.class()
				);
			}
		}
	}

	ctx = join_at_operators(ctx)?;
	Ok(ctx)
}

/// A 'valid operand' is a node that can have a pipe or chain attached to it
pub fn check_valid_operand(node: &Node) -> bool {
	use crate::interp::parse::NdType::*;
	matches!(node.nd_type, PipelineBranch {..} | Pipeline {..} | Subshell {..} | Chain {..} | If {..} | For {..} | Loop {..} | Case {..} | Select {..} | Function {..} | Command {..} | Builtin {..})
}

<<<<<<< HEAD
/// The second half of the parsing operation. Parse_linear() produces a straight line of nodes.
/// This function takes that straight line and builds it into a proper tree.
pub fn join_at_operators(mut ctx: DescentContext) -> OxResult<DescentContext> {
=======
pub fn join_at_operators(mut ctx: DescentContext) -> AshResult<DescentContext> {
>>>>>>> 953e9502
	let mut buffer: VecDeque<Node> = VecDeque::new();

	// First pass: Redirection operators
	while let Some(node) = ctx.next_node() {
		match node.nd_type {
			NdType::Redirection { .. } => {
				if let Some(mut target_node) = buffer.pop_back() {
					target_node.redirs.push_back(node);
					buffer.push_back(target_node);
				} else {
					return Err(ShError::from_parse("Found this orphaned redirection operator", node.span()))
				}
			}
			_ => buffer.push_back(node),
		}
	}
	ctx.root.extend(buffer.drain(..));

	// Second pass: Pipeline operators
	while let Some(node) = ctx.next_node() {
		match node.nd_type {
			NdType::Pipe | NdType::PipeBoth => {
				let both = match node.nd_type {
					NdType::PipeBoth => true,
					NdType::Pipe => false,
					_ => unreachable!()
				};
				if let Some(mut left) = buffer.pop_back() {
					if let Some(mut right) = ctx.next_node() {
						if !check_valid_operand(&left) {
							return Err(ShError::from_parse("The left side of this pipeline is invalid", node.span))
						}
						if !check_valid_operand(&right) {
							return Err(ShError::from_parse("The right side of this pipeline is invalid", node.span))
						}
						left.flags |= NdFlags::IN_PIPE;
						right.flags |= NdFlags::IN_PIPE;
						let left = left.boxed();
						let right = right.boxed();
						let pipeline = Node {
							command: None,
							nd_type: NdType::PipelineBranch { left, right, both },
							span: Span::from(0,0),
							flags: NdFlags::empty(),
							redirs: VecDeque::new()
						};
						buffer.push_back(pipeline);
					} else {
						return Err(ShError::from_parse("This pipeline is missing a right operand", node.span))
					}
				} else {
					return Err(ShError::from_parse("This pipeline is missing a left operand", node.span))
				}
			}
			NdType::Cmdsep => {
				continue
			}
			_ => buffer.push_back(node)
		}
	}
	// Now we will flatten the pipelines from a tree structure into a straight line sequence
	take(&mut buffer).into_iter().for_each(|node| {
		let flags = node.flags;
		let redirs = node.redirs.clone();
		let span = node.span();
		if let NdType::PipelineBranch { left, right, both } = node.nd_type {
			let commands = helper::flatten_tree(*left, *right);
			let flattened_pipeline = Node {
				command: None,
				nd_type: NdType::Pipeline { commands, both },
				span,
				flags,
				redirs
			};
			buffer.push_back(flattened_pipeline);
		} else {
			buffer.push_back(node);
		}
	});
	ctx.root.extend(buffer.drain(..));

	// Third pass: Chain operators
	while let Some(node) = ctx.next_node() {
		match node.nd_type {
			NdType::And | NdType::Or => {
				if let Some(left) = buffer.pop_back() {
					if let Some(right) = ctx.next_node() {
						if !check_valid_operand(&left) {
							return Err(ShError::from_parse("The left side of this chain is invalid", node.span))
						}
						if !check_valid_operand(&right) {
							return Err(ShError::from_parse("The right side of this chain is invalid", node.span))
						}
						let commands = flatten_tree(left, right);
						let op = node.boxed();
						let chain = Node {
							command: None,
							nd_type: NdType::Chain { commands, op },
							span: Span::from(0,0),
							flags: NdFlags::empty(),
							redirs: VecDeque::new()
						};
						buffer.push_back(chain);
					} else {
						return Err(ShError::from_parse("This chain is missing a right operand", node.span))
					}
				} else {
					return Err(ShError::from_parse("This chain is missing a left operand", node.span))
				}
			}
			NdType::Cmdsep => {
				continue
			}
			_ => buffer.push_back(node)
		}
	}

	ctx.root.extend(buffer.drain(..));
	Ok(ctx)
}
<<<<<<< HEAD

/// This function allows for redirections on higher order control flow structures
/// For instance, `if foo; then echo bar; fi > file.txt`
///
/// In this function, the entire AST is rebuilt in-place, and redirections are carried out to the leaf nodes
pub fn propagate_redirections(mut node: Node) -> OxResult<Node> {
=======
pub fn propagate_redirections(mut node: Node) -> AshResult<Node> {
	// This function allows for redirections for higher order control flow structures
	// e.g. `while true; do echo hello world; done > file.txt`
	// The entire AST is rebuilt in-place, while carrying redirections out to the leaf nodes
>>>>>>> 953e9502
	let mut nd_type = node.nd_type.clone();
	match nd_type {
		NdType::Root { ref mut deck } => {
			// Iterate through the deck and map all root node redirections to children
			let mut new_deck = VecDeque::new();
			while let Some(redir) = node.redirs.pop_back() {
				while let Some(mut deck_node) = deck.pop_front() {
					deck_node.redirs.push_front(redir.clone());
					new_deck.push_back(deck_node);
				}
				deck.extend(take(&mut new_deck));
			}
			while let Some(mut deck_node) = deck.pop_front() {
				deck_node = propagate_redirections(deck_node)?;
				new_deck.push_back(deck_node);
			}
			node = Node::from(new_deck, node.span)
		}
		NdType::If { cond_blocks, mut else_block } => {
			// Iterate through cond_blocks and map redirections accordingly
			// Input redirections go to cond, output redirections go to body
			let (cond_redirs,body_redirs) = get_flow_ctl_redirections(&node)?;
			let mut new_cond_blocks = VecDeque::new();
			for block in cond_blocks {
				let mut cond = *block.condition;
				let mut body = *block.body;

				for redir in &cond_redirs {
					cond.redirs.push_back(redir.clone());
				}
				let cond = Box::new(propagate_redirections(cond)?);

				for redir in &body_redirs {
					body.redirs.push_back(redir.clone());
				}
				let body = Box::new(propagate_redirections(body)?);
				new_cond_blocks.push_back(Conditional { condition: cond, body });
			}
			if let Some(mut else_body) = else_block {
				for redir in &body_redirs {
					else_body.redirs.push_back(redir.clone());
				}
				else_block = Some(Box::new(propagate_redirections(*else_body)?));
			}
			node = Node {
				command: None,
				nd_type: NdType::If { cond_blocks: new_cond_blocks, else_block },
				flags: node.flags,
				redirs: VecDeque::new(),
				span: node.span
			}
		}
		NdType::Loop { condition, logic } => {
			// Same as the logic for propagating in If blocks, just performed once
			let mut cond = logic.condition;
			let mut body = logic.body;
			let (cond_redirs,body_redirs) = get_flow_ctl_redirections(&node)?;

			for redir in &cond_redirs {
				cond.redirs.push_back(redir.clone());
			}
			cond = Box::new(propagate_redirections(*cond)?);

			for redir in &body_redirs {
				body.redirs.push_back(redir.clone());
			}
			body = Box::new(propagate_redirections(*body)?);
			let logic = Conditional { condition: cond, body };
			node = Node {
				command: None,
				nd_type: NdType::Loop { condition, logic },
				flags: node.flags,
				redirs: VecDeque::new(),
				span: node.span
			}
		}
		NdType::For { loop_vars, loop_arr, mut loop_body } => {
			// Simple, loop_body is just a Root node so we just need to map redirs to it
			// and then call propagate_redirections()
			for redir in &node.redirs {
				loop_body.redirs.push_back(redir.clone());
			}

			let loop_body = Box::new(propagate_redirections(*loop_body)?);
			node = Node {
				command: None,
				nd_type: NdType::For { loop_vars, loop_arr, loop_body },
				flags: node.flags,
				redirs: VecDeque::new(),
				span: node.span
			}
		}
		NdType::Case { input_var, mut cases } => {
			// This one gets a little bit messy
			// Iterate through keys and map redirections to each case body
			// And then iterate through the keys again and call propagate_redirections() on each
			let keys = cases.keys().cloned().collect::<Vec<String>>();
			let mut new_cases = HashMap::new();
			for redir in &node.redirs {
				for key in keys.iter() {
					cases.get_mut(key).unwrap().redirs.push_back(redir.clone())
				}
			}
			for key in keys.iter() {
				if let Some(mut case_node) = cases.remove(key) {
					case_node = propagate_redirections(case_node)?;
					new_cases.insert(key.clone(),case_node);
				}
			}
			let cases = new_cases;
			node = Node {
				command: None,
				nd_type: NdType::Case { input_var, cases },
				flags: node.flags,
				redirs: VecDeque::new(),
				span: node.span
			}

		}
		NdType::Select { select_var, opts, mut body } => {
			// Same as For node logic
			for redir in &node.redirs {
				body.redirs.push_back(redir.clone());
			}

			body = Box::new(propagate_redirections(*body)?);
			node = Node {
				command: None,
				nd_type: NdType::Select { select_var, opts, body },
				flags: node.flags,
				redirs: VecDeque::new(),
				span: node.span
			}
		}
		_ => {
			// Fall-through
			// This is for bottom-level nodes like commands and subshells
			// If we have reached one of these, propagation is complete
			// so we can just return the node now
		}
	}
	Ok(node)
}

<<<<<<< HEAD
/// Sorts redirections into two boxes; one for conditions and one for bodies.
/// In this case, a condition refers to something that a control structure is checking, i.e. `if true`
/// and bodies refers to the code that will be executed if that condition is true.
///
/// Input redirections like `while read -r line; do echo $line; done < lines.txt` go to the condition
/// Output redirections like `while true; do echo hello world; done >> hello.txt` go to the body
fn get_flow_ctl_redirections(node: &Node) -> OxResult<(Vec<Node>, Vec<Node>)> {
=======
fn get_flow_ctl_redirections(node: &Node) -> AshResult<(Vec<Node>, Vec<Node>)> {
	// Separates redirections into two baskets; one for conditions and one for bodies
	// Input redirections like `while read -r line; do echo $line; done < lines.txt` go to the condition
	// Output redirections like `while true; do echo hello world; done >> hello.txt` go to the body
>>>>>>> 953e9502
	let redirs = node.get_redirs()?;
	let (cond_redirs, body_redirs): (Vec<Node>, Vec<Node>) = redirs.into_iter().partition(|redir_nd| {
		if let NdType::Redirection { ref redir } = redir_nd.nd_type {
			matches!(redir.op, RedirType::Input)
		} else {
			false
		}
	});
	Ok((cond_redirs,body_redirs))
}

/// Gets the total span of a VecDeque of tokens.
/// By just taking the span start of the first node and the span end of the last node
fn compute_span(tokens: &VecDeque<Tk>) -> Span {
	if tokens.is_empty() {
		Span::from(0, 0) // Default span for empty tokens
	} else {
		Span::from(tokens.front().unwrap().span().start, tokens.back().unwrap().span().end)
	}
}

<<<<<<< HEAD
/// This function takes a VecDeque of tokens to read from, and a VecDeque of nodes to write to.
///
/// It parses from the VecDeque of tokens, and afterward it detaches the resulting ast from the sub_ctx variable
/// And then attaches it to the Node VecDeque provided to the function
/// The function then returns the Node VecDeque
fn parse_and_attach(mut tokens: VecDeque<Tk>, mut root: VecDeque<Node>) -> OxResult<VecDeque<Node>> {
=======
fn parse_and_attach(mut tokens: VecDeque<Tk>, mut root: VecDeque<Node>) -> AshResult<VecDeque<Node>> {
>>>>>>> 953e9502
	let mut sub_ctx = DescentContext::new(take(&mut tokens));
	while !sub_ctx.tokens.is_empty() {
		sub_ctx = parse_linear(sub_ctx,true)?;
	}
	while let Some(node) = sub_ctx.root.pop_back() {
		root.push_front(node);
	}
	Ok(root)
}

fn get_conditional(cond_root: VecDeque<Node>, cond_span: Span, body_root: VecDeque<Node>, body_span: Span) -> Conditional {
	let condition = Node {
		command: None,
		nd_type: NdType::Root { deck: cond_root },
		span: cond_span,
		flags: NdFlags::empty(),
		redirs: VecDeque::new()
	}.boxed();
	let body = Node {
		command: None,
		nd_type: NdType::Root { deck: body_root },
		span: body_span,
		flags: NdFlags::empty(),
		redirs: VecDeque::new()
	}.boxed();
	Conditional { condition, body }
}

pub fn build_redirection(mut ctx: DescentContext) -> AshResult<DescentContext> {
	let redir_tk = ctx.next_tk()
		.ok_or_else(|| ShError::from_internal("Called build_redirection with an empty token queue"))?;

		let span = redir_tk.span();

		let mut redir = if let TkType::Redirection { redir } = redir_tk.class() {
			redir
		} else {
			return Err(ShError::from_internal(format!("Called build_redirection() with a non-redirection token: {:?}",redir_tk).as_str()))
		};

		if redir.fd_target.is_none() && redir.file_target.is_none() {
			let target = ctx.next_tk()
				.ok_or_else(|| ShError::from_parse("Did not find an output for this redirection operator", span))?;

				if !matches!(target.class(), TkType::Ident | TkType::String) {
					return Err(ShError::from_parse(format!("Expected identifier after redirection operator, found this: {}",target.text()).as_str(), span))
				}

				redir.file_target = Some(Box::new(target));
		}

		let node = Node {
			command: None,
			nd_type: NdType::Redirection { redir },
			span,
			flags: NdFlags::IS_OP,
			redirs: VecDeque::new()
		};
		ctx.attach_node(node);

		Ok(ctx)
}

<<<<<<< HEAD
/// This function builds an if statement from the tokens contained in `ctx`
///
/// The idea is to just build condition/body pairs, with an optional extra body in the else block
/// It tracks context using the `phase` variable, and alternates between Condition and Body when it finds certain keywords
/// If it finds an opening keyword (`if`, `while`, `for`, etc.) then the parser descends further.
pub fn build_if(mut ctx: DescentContext) -> OxResult<DescentContext> {
=======
pub fn build_if(mut ctx: DescentContext) -> AshResult<DescentContext> {
>>>>>>> 953e9502
	let mut cond_tokens = VecDeque::new();
	let mut cond_root = VecDeque::new();
	let mut body_tokens = VecDeque::new();
	let mut body_root = VecDeque::new();

	let mut if_context = TkType::If;
	let mut logic_blocks = VecDeque::new();
	let mut else_block = None;
	let mut phase = Phase::Condition;
	let mut closed = false;

	let span_start = ctx.mark_start();

	while let Some(tk) = ctx.next_tk() {
		let err_span = ctx.mark_start();

		match tk.class() {
			_ if OPENERS.contains(&tk.class()) => {
				ctx.tokens.push_front(tk);
				match phase {
					Phase::Condition => {
						if !cond_tokens.is_empty() {
							cond_root = parse_and_attach(take(&mut cond_tokens), cond_root)?;
						}
						ctx = parse_linear(ctx, true)?;
						if let Some(node) = ctx.root.pop_back() {
							cond_root.push_back(node);
						}
					},
					Phase::Body => {
						if !body_tokens.is_empty() {
							body_root = parse_and_attach(take(&mut body_tokens), body_root)?;
						}
						ctx = parse_linear(ctx, true)?;
						if let Some(node) = ctx.root.pop_back() {
							body_root.push_back(node);
						}
					},
					_ => unreachable!()
				}
			}
			TkType::Elif if if_context != TkType::Else => {
				if_context = TkType::Elif;
				let cond_span = compute_span(&cond_tokens);
				cond_root = parse_and_attach(take(&mut cond_tokens), cond_root)?;

				let body_span = compute_span(&body_tokens);
				body_root = parse_and_attach(take(&mut body_tokens), body_root)?;

				let logic = get_conditional(take(&mut cond_root), cond_span, take(&mut body_root), body_span);
				logic_blocks.push_back(logic);
				phase = Phase::Condition;
			}
			TkType::Then => {
				if if_context == TkType::Then {
					return Err(ShError::from_parse(
							"Did not find a condition for this `then` block",
							Span::from(err_span,ctx.mark_end()))
					)
				}
				if if_context == TkType::Else {
					return Err(ShError::from_parse(
							"Else blocks do not get a `then` statement; give the body directly after the else keyword",
							Span::from(err_span,ctx.mark_end()))
					)
				}
				if_context = TkType::Then;
				phase = Phase::Body;
			}
			TkType::Else => {
				if if_context != TkType::Then {
					return Err(ShError::from_parse("Was expecting a `then` block, get an else block instead", Span::from(err_span,ctx.mark_end())))
				}
				if_context = TkType::Else;
				let cond_span = compute_span(&cond_tokens);
				cond_root = parse_and_attach(take(&mut cond_tokens), cond_root)?;

				let body_span = compute_span(&body_tokens);
				body_root = parse_and_attach(take(&mut body_tokens), body_root)?;

				let logic = get_conditional(take(&mut cond_root), cond_span, take(&mut body_root), body_span);
				logic_blocks.push_back(logic);
				phase = Phase::Body;
			}
			TkType::Fi => {
				closed = true;
				if !matches!(if_context,TkType::Then | TkType::Else) {
					return Err(ShError::from_parse("Was expecting a `then` block, get an else block instead", Span::from(err_span,ctx.mark_end())))
				}
				if if_context == TkType::Else {
					let else_ctx = DescentContext::new(take(&mut body_tokens));
					let else_node = get_tree(else_ctx)?.boxed();
					else_block = Some(else_node);
				}
				if !body_tokens.is_empty() {
					let cond_span = compute_span(&cond_tokens);
					cond_root = parse_and_attach(take(&mut cond_tokens), cond_root)?;

					let body_span = compute_span(&body_tokens);
					body_root = parse_and_attach(take(&mut body_tokens), body_root)?;

					let logic = get_conditional(take(&mut cond_root), cond_span, take(&mut body_root), body_span);
					logic_blocks.push_back(logic);
				}
				break;
			}
			_ if phase == Phase::Condition => {
				cond_tokens.push_back(tk);
			}
			_ if phase == Phase::Body => {
				body_tokens.push_back(tk);
			}
			_ => unreachable!("Unexpected token in build_if: {:?}", tk),
		}
	}

	let span_end = ctx.mark_end();
	let span = Span::from(span_start, span_end);

	if !closed {
		return Err(ShError::from_parse("This if statement didn't get an `fi`", span))
	}

	let node = Node {
		command: None,
		nd_type: NdType::If { cond_blocks: logic_blocks, else_block },
		span,
		flags: NdFlags::VALID_OPERAND,
		redirs: VecDeque::new()
	};
	ctx.attach_node(node);

	Ok(ctx)
}

<<<<<<< HEAD
/// This function builds a `for` loop.
///
/// Unlike the `build_if` function, this one uses Vars, Array, and Body for the phases
/// The phases should be pretty self-explanatory based on the names.
/// Just like `build_if`, if an opening keyword is found in the body, the parser descends further.
pub fn build_for(mut ctx: DescentContext) -> OxResult<DescentContext> {
=======
pub fn build_for(mut ctx: DescentContext) -> AshResult<DescentContext> {
>>>>>>> 953e9502
	let mut phase = Phase::Vars;

	let mut loop_vars: VecDeque<Tk> = VecDeque::new();
	let mut loop_arr: VecDeque<Tk> = VecDeque::new();
	let mut body_root = Node::new();
	let span_start = ctx.mark_start();
	let mut body_start = 0;
	let mut closed = false;

	while let Some(tk) = ctx.next_tk() {
		match tk.class() {
			TkType::In => {
				if loop_vars.is_empty() {
					return Err(ShError::from_parse(
							"This for loop didn't get any loop variables",
							Span::from(span_start,ctx.mark_end()))
					)
				}
				phase = Phase::Array
			}
			TkType::Do => {
				if loop_arr.back().is_some_and(|tk| tk.class() == TkType::Cmdsep) {
					loop_arr.pop_back();
				}
				if loop_arr.is_empty() {
					return Err(ShError::from_parse(
							"This for loop got an empty array",
							Span::from(span_start,ctx.mark_end()))
					)
				}
				body_start = ctx.mark_start();
				phase = Phase::Body
			}
			TkType::Done => {
				if phase == Phase::Vars {
					return Err(ShError::from_parse(
							"This for loop has an unterminated variable definition",
							Span::from(span_start,ctx.mark_end()))
					)
				}
				if phase == Phase::Array {
					return Err(ShError::from_parse(
							"This for loop has an unterminated array definition",
							Span::from(span_start,ctx.mark_end()))
					)
				}
				closed = true;
				break;
			}
			_ => match phase {
				Phase::Vars => {
					loop_vars.push_back(tk);
				}
				Phase::Array => {
					if tk.class() == TkType::LoopBody {
						ctx.tokens.push_front(tk);
						phase = Phase::Body;
					} else {
						loop_arr.push_back(tk);
					}
				}
				Phase::Body => {
					match tk.class() {
						TkType::LoopBody => {
							body_root = Node {
								command: None,
								nd_type: NdType::LoopBody { body: tk.text().into() },
								span: tk.span(),
								flags: NdFlags::empty(),
								redirs: VecDeque::new()
							}
						}
						_ => return Err(ShError::from_parse(format!("Expected a loop body token, found this: {}",tk.text()).as_str(), tk.span()))
					}
				}
				_ => unreachable!()
			}
		}
	}

	let span_end = ctx.mark_end();
	let span = Span::from(span_start,span_end);

	if !closed {
		return Err(ShError::from_parse(
				"This loop is missing a `done`.",
				span)
		)
	}

	let node = Node {
		command: None,
		nd_type: NdType::For { loop_vars, loop_arr, loop_body: body_root.boxed() },
		span,
		flags: NdFlags::VALID_OPERAND | NdFlags::FOR_BODY,
		redirs: VecDeque::new()
	};
	ctx.attach_node(node);
	Ok(ctx)
}

<<<<<<< HEAD
/// This function builds both `while` and `until` loops. The behavior of `while` and `until` is equal and opposite
/// Therefore, we can use the same function for both and just use a boolean to choose which one to build.
///
/// The logic is fairly simple; it's essentially just a single `if` statement that repeats.
pub fn build_loop(condition: bool, mut ctx: DescentContext) -> OxResult<DescentContext> {
=======
pub fn build_loop(condition: bool, mut ctx: DescentContext) -> AshResult<DescentContext> {
>>>>>>> 953e9502
	let loop_condition = condition;

	let mut cond_root = Node::new();
	let mut body_root = Node::new();
	let mut closed = false;
	let span_start = ctx.mark_start();

	while let Some(tk) = ctx.next_tk() {
		match tk.class() {
			TkType::LoopCond => {
				cond_root = Node {
					command: None,
					nd_type: NdType::LoopCond { cond: tk.text().into() },
					span: tk.span(),
					flags: NdFlags::empty(),
					redirs: VecDeque::new()
				}
			}
			TkType::LoopBody => {
				body_root = Node {
					command: None,
					nd_type: NdType::LoopBody { body: tk.text().into() },
					span: tk.span(),
					flags: NdFlags::empty(),
					redirs: VecDeque::new()
				}
			}
			TkType::Do => {
				if cond_root == Node::new() {
					return Err(ShError::from_parse("Did not find a condition for this loop", tk.span()))
				}
			}
			TkType::Done => {
				if body_root == Node::new() {
					return Err(ShError::from_parse("Did not find a body for this loop", tk.span()))
				}
				closed = true;
				break
			}
			_ => {
				unreachable!();
				// (hopefully)
			}
		}
	}


	let span_end = ctx.mark_end();
	let span = Span::from(span_start,span_end);

	if !closed {
		return Err(ShError::from_parse(
				"This loop is missing a `done`",
				span)
		)
	}

	let logic = Conditional {
		condition: cond_root.boxed(),
		body: body_root.boxed()
	};

	let node = Node {
		command: None,
		nd_type: NdType::Loop { condition: loop_condition, logic },
		span,
		flags: NdFlags::VALID_OPERAND,
		redirs: VecDeque::new()
	};
	ctx.attach_node(node);
	Ok(ctx)
}

<<<<<<< HEAD
/// This function builds a `case` statement, which matches a pattern to a specific code pathway.
///
/// This one is pretty fucked up. Will almost certainly have to rewrite this at some point.
/// The logic is extremely brittle and any time I make any changes to the tokenizer, this breaks somehow.
/// Might not really be a fixable issue, the syntax used for these is extremely prone to conflicting with other syntax structures
pub fn build_case(mut ctx: DescentContext) -> OxResult<DescentContext> {
=======
pub fn build_case(mut ctx: DescentContext) -> AshResult<DescentContext> {
>>>>>>> 953e9502
	let mut cases = HashMap::new();
	let mut block_string = String::new();
	let mut block_tokens = VecDeque::new();
	let mut block_root = VecDeque::new();
	let mut input_var: Option<Tk> = None;
	let mut phase = Phase::Vars;
	let mut closed = false;
	if ctx.front_tk().is_some_and(|tk| tk.tk_type == TkType::Ident) {
		input_var = Some(ctx.next_tk().unwrap());
	}

	let span_start = ctx.mark_start();

	while let Some(tk) = ctx.next_tk() {
		match tk.class() {
			TkType::In => {
				if input_var.is_some() {
					if ctx.front_tk().is_some_and(|tk| tk.class() == TkType::Cmdsep) {
						ctx.next_tk();
					}
					phase = Phase::Condition;
				} else {
					return Err(ShError::from_parse(
							"Did not find a variable for this case statement",
							tk.span(),
					));
				}
			}
			TkType::Esac => {
				// Final block handling
				if !block_string.is_empty() {
					let block_span = compute_span(&block_tokens);
					block_root = parse_and_attach(take(&mut block_tokens), block_root)?;
					let block_node = Node::from(take(&mut block_root), block_span);
					cases.insert(block_string.clone(), block_node);
				}
				if cases.is_empty() {
					return Err(ShError::from_parse(
							"Did not find any cases for this case statement",
							tk.span(),
					));
				}
				closed = true;
				break;
			}
			TkType::CasePat if phase == Phase::Condition => {
				phase = Phase::Body;
				if block_string.is_empty() {
					block_string = tk.text().trim().to_string();
				} else {
					return Err(ShError::from_parse(
							"Expected only one variable in case statement",
							tk.span(),
					));
				}
			}
			_ if phase == Phase::Body && ctx.front_tk().is_some_and(|f_tk| f_tk.tk_type == TkType::CasePat) => {
				block_tokens.push_back(tk);
				let block_span = compute_span(&block_tokens);
				block_root = parse_and_attach(take(&mut block_tokens), block_root)?;
				let block_node = Node::from(take(&mut block_root), block_span);
				cases.insert(take(&mut block_string), block_node);
				phase = Phase::Condition;
			}
			_ if phase == Phase::Body => {
				if block_string.is_empty() {
					return Err(ShError::from_parse(
							format!("Did not find a pattern for this case block: {}",tk.text()).as_str(),
							tk.span(),
					));
				}
				match tk.class() {
					_ if OPENERS.contains(&tk.class()) => {
						ctx.tokens.push_front(tk);
						if !block_tokens.is_empty() {
							block_root = parse_and_attach(take(&mut block_tokens), block_root)?;
						}
						ctx = parse_linear(ctx, true)?;
						if let Some(node) = ctx.root.pop_back() {
							block_root.push_back(node);
						}
					},
					_ => {
						block_tokens.push_back(tk);
					}
				}
			}
			_ => {
				return Err(ShError::from_parse("Something weird happened in this case statement", tk.span()))
			}
		}
	}

	let span_end = ctx.mark_end();
	let span = Span::from(span_start, span_end);

	if !closed {
		return Err(ShError::from_parse(
				"This case statement is missing an `esac`",
				span)
		)
	}

	if input_var.is_none() {
		return Err(ShError::from_parse(
				"Did not find a variable for this case statement",
				span,
		));
	}

	let input_var = input_var.unwrap();
	let node = Node {
		command: None,
		nd_type: NdType::Case { input_var, cases },
		span,
		flags: NdFlags::empty(),
		redirs: VecDeque::new()
	};
	ctx.attach_node(node);
	Ok(ctx)
}

<<<<<<< HEAD
/// This builds a `select` statement, which allows for creating interactive menus in scripts
///
/// I'm not even sure if this works or not. Select statements haven't even been implemented yet, so this function has never been called.
pub fn build_select(mut ctx: DescentContext) -> OxResult<DescentContext> {
=======
pub fn build_select(mut ctx: DescentContext) -> AshResult<DescentContext> {
>>>>>>> 953e9502
	// TODO: figure out a way to get 'in' to actually be a keyword
	// Fix the logic in general so this code doesn't have to use awkward work arounds
	let mut phase = Phase::Condition;

	let mut select_var: Option<Tk> = None;
	let mut opts: VecDeque<Tk> = VecDeque::new();
	let mut body_tokens: VecDeque<Tk> = VecDeque::new();
	let mut body_root: VecDeque<Node> = VecDeque::new();
	let mut closed = false;
	let span_start = ctx.mark_start();
	let body_start = 0;

	while let Some(tk) = ctx.next_tk() {
		match tk.class() {
			TkType::In => {
				phase = Phase::Vars
			}
			TkType::Do => {
				if opts.back().is_some_and(|tk| tk.class() == TkType::Cmdsep) {
					opts.pop_back();
				}
				phase = Phase::Body
			}
			TkType::Done => {
				if select_var.is_none() {
					return Err(ShError::from_parse("Did not find a variable for this select statement", tk.span()))
				}
				if opts.is_empty() {
					return Err(ShError::from_parse("Did not find any options for this select statement", tk.span()))
				}
				if body_tokens.is_empty() {
					return Err(ShError::from_parse("This select statement has an empty body", tk.span()))
				}
				body_root = parse_and_attach(take(&mut body_tokens), body_root)?;
				closed = true;
				break
			}
			_ => {
				match phase {
					Phase::Condition => {
						select_var = Some(tk);
					}
					Phase::Vars => {
						opts.push_back(tk);
					}
					Phase::Body => {
						match tk.class() {
							_ if OPENERS.contains(&tk.class()) => {
								ctx.tokens.push_front(tk);
								if !body_tokens.is_empty() {
									body_root = parse_and_attach(take(&mut body_tokens), body_root)?;
								}
								ctx = parse_linear(ctx, true)?;
								if let Some(node) = ctx.root.pop_back() {
									body_root.push_back(node);
								}
							},
							_ => body_tokens.push_back(tk),
						}
					}
					_ => unreachable!()
				}
			}
		}
	}
	let span_end = ctx.mark_end();
	let span = Span::from(span_start,span_end);

	if !closed {
		return Err(ShError::from_parse(
				"This select statement is missing a `done`",
				span)
		)
	}

	if !body_tokens.is_empty() {
		body_root = parse_and_attach(take(&mut body_tokens), body_root)?;
	}
	if select_var.is_none() {
		return Err(ShError::from_parse("Did not find a variable for this select statement", span))
	}
	let select_var = select_var.unwrap();
	let body_end = ctx.mark_end();
	let body_span = Span::from(body_start,body_end);
	let body = Node::from(body_root,body_span).boxed();
	let node = Node {
		command: None,
		nd_type: NdType::Select { select_var, opts, body },
		span,
		flags: NdFlags::VALID_OPERAND,
		redirs: VecDeque::new()
	};
	ctx.attach_node(node);
	Ok(ctx)
}

<<<<<<< HEAD
/// Builds a function definition. Functions look `like() { this }`
///
/// The FuncDef node_type contains the name (`foo()`) and the body (`{ bar }`)
/// Later on, the body is tokenized and parsed separately.
pub fn build_func_def(mut ctx: DescentContext) -> OxResult<DescentContext> {
=======
pub fn build_func_def(mut ctx: DescentContext) -> AshResult<DescentContext> {
>>>>>>> 953e9502
	let def = ctx.next_tk().unwrap();
	if let TkType::FuncDef = def.tk_type {
		let name = def.text();
		let body_tk = ctx.next_tk().unwrap(); // We can be reasonably sure that this exists
		let body = body_tk.text();
		let node = Node {
			command: Some(def.clone()),
			nd_type: NdType::FuncDef { name: name.to_string(), body: body.trim().to_string() },
			span: def.span(),
			flags: NdFlags::empty(),
			redirs: VecDeque::new()
		};
		ctx.attach_node(node);

		Ok(ctx)
	} else { unreachable!() }
}

<<<<<<< HEAD
/// Builds an assignment node. Assignments look `like=this`
///
/// Assignment nodes can have arguments. The first arg should be a command name.
/// When an arg is given, the arg is executed as a command and the assignment is exported for just that execution.
/// This means that running a command like `VAR=foo command` means that the VAR env variable is available for just that process.
pub fn build_assignment(mut ctx: DescentContext) -> OxResult<DescentContext> {
=======
pub fn build_assignment(mut ctx: DescentContext) -> AshResult<DescentContext> {
>>>>>>> 953e9502
	let ass = ctx.next_tk().unwrap();
	if let TkType::Assignment { key, value, op } = &ass.tk_type {
		let value = if value.text().is_empty() {
			None
		} else {
			Some(value.text().to_string())
		};
		let mut argv = VecDeque::new();
		while ctx.front_tk().is_some_and(|tk| matches!(tk.class(), TkType::String | TkType::Ident)) {
			let mut next_tk = ctx.next_tk().unwrap();
			if argv.is_empty() {
				next_tk.wd.flags &= !WdFlags::IS_ARG;
			}
			argv.push_back(next_tk);
		}
		if !argv.is_empty() {
		}
		let command = if !argv.is_empty() {
			let root = parse_and_attach(argv.clone(), VecDeque::new())?;
			let span = Span::from(argv.front().unwrap().span().start,argv.back().unwrap().span().end);
			let mut node = Node::from(root,span);
			node.command = Some(argv.front().unwrap().clone());
			Some(node.boxed())
		} else {
			None
		};

		let span = ass.span();
		let node = Node {
			command: None,
			nd_type: NdType::Assignment {
				name: key.to_string(),
				value,
				op: op.clone(),
				command
			},
			span,
			flags: NdFlags::VALID_OPERAND,
			redirs: VecDeque::new()
		};
		ctx.attach_node(node);
		Ok(ctx)
	} else { unreachable!() }
}

<<<<<<< HEAD
/// The final destination for the parser. All roads lead to this function.
///
/// This function builds an executable node. The specific node type is decided based on context.
/// For instance, if the first arg is found to be a function, it is assigned the Function node type.
/// Same for builtins, subshells, and if neither of those are true for this node, the command gets a generic Command type.
///
/// Redirections are also handled here. if a redirection operator doesn't have a file or fd target, it tries to find one.
pub fn build_command(mut ctx: DescentContext) -> OxResult<DescentContext> {
=======
pub fn build_brace_group(tokens: VecDeque<Tk>) -> AshResult<(Node, VecDeque<Tk>)> {
	todo!("Implement build_brace_group")
}

pub fn build_command(mut ctx: DescentContext) -> AshResult<DescentContext> {
>>>>>>> 953e9502
	let mut argv = VecDeque::new();
	// We handle redirections in join_at_operators(), so hold them here and push them back onto the queue afterward
	let mut held_redirs = VecDeque::new();
	let mut background = false;

	let cmd = ctx.front_tk().unwrap().clone();
	let func_body = read_logic(|l| l.get_func(cmd.text()))?;
	let cmd_type = if func_body.is_some() {
		CmdType::Function
	} else if cmd.tk_type == TkType::Subshell {
		CmdType::Subshell
	} else if cmd.tk_type == TkType::CommandSub {
		CmdType::CommandSub
	} else if builtin::BUILTINS.contains(&cmd.text()) || cmd.text().starts_with("[ ") {
		CmdType::Builtin
	} else {
		CmdType::Command
	};

	while let Some(mut tk) = ctx.next_tk() {

		match tk.class() {
			TkType:: PipeBoth | TkType::Cmdsep | TkType::LogicAnd | TkType::LogicOr | TkType::Pipe => {
				ctx.tokens.push_front(tk);
				while let Some(redir) = held_redirs.pop_back() {
					// Push redirections back onto the queue, at the front
					// This has the effect of moving all redirections to the right of the command node
					// Which will be useful in join_at_operators()
					ctx.tokens.push_front(redir);
				}
				break;
			}
			TkType::Background => {
				background = true;
				break // Background operator '&' is always the last argument
			}
			TkType::Subshell => continue, // Don't include the subshell token in the args
			TkType::Ident | TkType::CommandSub | TkType::String | TkType::VariableSub | TkType::Assignment {..} => {
				// Add to argv
				argv.push_back(tk);
			}
			TkType::Redirection { ref mut redir } => {
				// Handle redirection
				if redir.fd_target.is_none() {
					if let Some(target_tk) = ctx.next_tk() {
						if matches!(target_tk.class(), TkType::Ident | TkType::String) {
							redir.file_target = Some(Box::new(target_tk));
						}
					}
				}
				tk.tk_type = TkType::Redirection { redir: redir.clone() };
				held_redirs.push_back(tk)
			}
			TkType::SOI => continue,
			TkType::EOI => {
				while let Some(redir) = held_redirs.pop_back() {
					// Push redirections back onto the queue, at the front
					// This has the effect of moving all redirections to the right of the command node
					// Which will be useful in join_at_operators()
					ctx.tokens.push_front(redir);
				}
				break
			}
			_ => {
				return Err(ShError::from_parse(
						format!("Unexpected token: {:?}", tk).as_str(),
						tk.span(),
				));
			}
		}
	}

	while let Some(redir) = held_redirs.pop_back() {
		// Push redirections back onto the queue, at the front
		// This has the effect of moving all redirections to the right of the command node
		// Which will be useful in join_at_operators()
		ctx.tokens.push_front(redir);
	}


	let mut command = argv.front().cloned();
	let span = compute_span(&argv);
	let mut node = match cmd_type {
		CmdType::Command => {
			Node {
				command,
				nd_type: NdType::Command { argv },
				span,
				flags: NdFlags::VALID_OPERAND,
				redirs: VecDeque::new()
			}
		}
		CmdType::Builtin => {
			Node {
				command,
				nd_type: NdType::Builtin { argv },
				span,
				flags: NdFlags::VALID_OPERAND,
				redirs: VecDeque::new()
			}
		}
		CmdType::Function => {
			Node {
				command,
				nd_type: NdType::Function { body: func_body.unwrap(), argv },
				span,
				flags: NdFlags::VALID_OPERAND,
				redirs: VecDeque::new()
			}
		}
		CmdType::CommandSub => {
			Node {
				command: None,
				nd_type: NdType::CommandSub { body: cmd.text().into() },
				span,
				flags: NdFlags::VALID_OPERAND,
				redirs: VecDeque::new()
			}
		}
		CmdType::Subshell => {
			Node {
				command: None,
				nd_type: NdType::Subshell { body: cmd.text().into(), argv },
				span,
				flags: NdFlags::VALID_OPERAND,
				redirs: VecDeque::new()
			}
		}
	};
	if background {
		node.flags |= NdFlags::BACKGROUND
	}
	ctx.attach_node(node);
	Ok(ctx)
}<|MERGE_RESOLUTION|>--- conflicted
+++ resolved
@@ -104,9 +104,6 @@
 	pub body: Box<Node>
 }
 
-/// The spine of this entire program. Nodes are used for anything that involves execution.
-/// The abstract syntax tree is contained in a Root node, and executable nodes are leaf nodes in the tree
-/// Uses the NdType struct to identify nodes and wrap type-specific metadata
 #[derive(Debug,Clone,PartialEq)]
 pub struct Node {
 	pub command: Option<Tk>,
@@ -206,12 +203,6 @@
 		Self::new()
 	}
 }
-
-/// Each type of AST node is contained in this enum
-///
-/// PipelineBranch and ChainTree are intermediate node types,
-/// They are tree-like structures containing commands
-/// These two are flatted into a Pipeline and Chain respectively
 #[derive(Debug,Clone,PartialEq)]
 pub enum NdType {
 	Root { deck: VecDeque<Node> },
@@ -258,8 +249,6 @@
 	end: usize,
 }
 
-/// This struct carries the parser. It is passed around as the parser recurses through the syntax tree.
-/// It contains all of the tokens created by the tokenizer, and it's `root` field contains the syntax tree being constructed
 impl DescentContext {
 	pub fn new(tokens: VecDeque<Tk>) -> Self {
 		Self {
@@ -328,16 +317,7 @@
 	}
 }
 
-<<<<<<< HEAD
-/// This is the top-level function for parsing input.
-/// It takes an &mut OxTokenizer as an argument.
-/// This function is called repeatedly until the mutably referenced tokenizer expends it's input.
-///
-/// The call to tokenize_one() consumes a single logical block from the tokenizer's input
-pub fn descend(tokenizer: &mut OxTokenizer) -> OxResult<ParseState> {
-=======
 pub fn descend(tokenizer: &mut AshTokenizer) -> AshResult<ParseState> {
->>>>>>> 953e9502
 	let input = tokenizer.input();
 	let mut state = ParseState {
 		input: input.clone(),
@@ -392,14 +372,8 @@
 	Ok(tree)
 }
 
-<<<<<<< HEAD
-/// This function creates an intermediate syntax tree. Operator nodes are placed literally into the tree here,
-/// And then nodes are collected and grouped at operator nodes in join_at_operators().
-pub fn parse_linear(mut ctx: DescentContext, once: bool) -> OxResult<DescentContext> {
-=======
 pub fn parse_linear(mut ctx: DescentContext, once: bool) -> AshResult<DescentContext> {
 	// First pass just makes nodes without joining at operators
->>>>>>> 953e9502
 	while let Some(tk) = ctx.next_tk() {
 		use crate::interp::token::TkType::*;
 		match tk.class() {
@@ -550,19 +524,12 @@
 	Ok(ctx)
 }
 
-/// A 'valid operand' is a node that can have a pipe or chain attached to it
 pub fn check_valid_operand(node: &Node) -> bool {
 	use crate::interp::parse::NdType::*;
 	matches!(node.nd_type, PipelineBranch {..} | Pipeline {..} | Subshell {..} | Chain {..} | If {..} | For {..} | Loop {..} | Case {..} | Select {..} | Function {..} | Command {..} | Builtin {..})
 }
 
-<<<<<<< HEAD
-/// The second half of the parsing operation. Parse_linear() produces a straight line of nodes.
-/// This function takes that straight line and builds it into a proper tree.
-pub fn join_at_operators(mut ctx: DescentContext) -> OxResult<DescentContext> {
-=======
 pub fn join_at_operators(mut ctx: DescentContext) -> AshResult<DescentContext> {
->>>>>>> 953e9502
 	let mut buffer: VecDeque<Node> = VecDeque::new();
 
 	// First pass: Redirection operators
@@ -683,19 +650,10 @@
 	ctx.root.extend(buffer.drain(..));
 	Ok(ctx)
 }
-<<<<<<< HEAD
-
-/// This function allows for redirections on higher order control flow structures
-/// For instance, `if foo; then echo bar; fi > file.txt`
-///
-/// In this function, the entire AST is rebuilt in-place, and redirections are carried out to the leaf nodes
-pub fn propagate_redirections(mut node: Node) -> OxResult<Node> {
-=======
 pub fn propagate_redirections(mut node: Node) -> AshResult<Node> {
 	// This function allows for redirections for higher order control flow structures
 	// e.g. `while true; do echo hello world; done > file.txt`
 	// The entire AST is rebuilt in-place, while carrying redirections out to the leaf nodes
->>>>>>> 953e9502
 	let mut nd_type = node.nd_type.clone();
 	match nd_type {
 		NdType::Root { ref mut deck } => {
@@ -840,20 +798,10 @@
 	Ok(node)
 }
 
-<<<<<<< HEAD
-/// Sorts redirections into two boxes; one for conditions and one for bodies.
-/// In this case, a condition refers to something that a control structure is checking, i.e. `if true`
-/// and bodies refers to the code that will be executed if that condition is true.
-///
-/// Input redirections like `while read -r line; do echo $line; done < lines.txt` go to the condition
-/// Output redirections like `while true; do echo hello world; done >> hello.txt` go to the body
-fn get_flow_ctl_redirections(node: &Node) -> OxResult<(Vec<Node>, Vec<Node>)> {
-=======
 fn get_flow_ctl_redirections(node: &Node) -> AshResult<(Vec<Node>, Vec<Node>)> {
 	// Separates redirections into two baskets; one for conditions and one for bodies
 	// Input redirections like `while read -r line; do echo $line; done < lines.txt` go to the condition
 	// Output redirections like `while true; do echo hello world; done >> hello.txt` go to the body
->>>>>>> 953e9502
 	let redirs = node.get_redirs()?;
 	let (cond_redirs, body_redirs): (Vec<Node>, Vec<Node>) = redirs.into_iter().partition(|redir_nd| {
 		if let NdType::Redirection { ref redir } = redir_nd.nd_type {
@@ -865,8 +813,6 @@
 	Ok((cond_redirs,body_redirs))
 }
 
-/// Gets the total span of a VecDeque of tokens.
-/// By just taking the span start of the first node and the span end of the last node
 fn compute_span(tokens: &VecDeque<Tk>) -> Span {
 	if tokens.is_empty() {
 		Span::from(0, 0) // Default span for empty tokens
@@ -875,16 +821,7 @@
 	}
 }
 
-<<<<<<< HEAD
-/// This function takes a VecDeque of tokens to read from, and a VecDeque of nodes to write to.
-///
-/// It parses from the VecDeque of tokens, and afterward it detaches the resulting ast from the sub_ctx variable
-/// And then attaches it to the Node VecDeque provided to the function
-/// The function then returns the Node VecDeque
-fn parse_and_attach(mut tokens: VecDeque<Tk>, mut root: VecDeque<Node>) -> OxResult<VecDeque<Node>> {
-=======
 fn parse_and_attach(mut tokens: VecDeque<Tk>, mut root: VecDeque<Node>) -> AshResult<VecDeque<Node>> {
->>>>>>> 953e9502
 	let mut sub_ctx = DescentContext::new(take(&mut tokens));
 	while !sub_ctx.tokens.is_empty() {
 		sub_ctx = parse_linear(sub_ctx,true)?;
@@ -948,16 +885,7 @@
 		Ok(ctx)
 }
 
-<<<<<<< HEAD
-/// This function builds an if statement from the tokens contained in `ctx`
-///
-/// The idea is to just build condition/body pairs, with an optional extra body in the else block
-/// It tracks context using the `phase` variable, and alternates between Condition and Body when it finds certain keywords
-/// If it finds an opening keyword (`if`, `while`, `for`, etc.) then the parser descends further.
-pub fn build_if(mut ctx: DescentContext) -> OxResult<DescentContext> {
-=======
 pub fn build_if(mut ctx: DescentContext) -> AshResult<DescentContext> {
->>>>>>> 953e9502
 	let mut cond_tokens = VecDeque::new();
 	let mut cond_root = VecDeque::new();
 	let mut body_tokens = VecDeque::new();
@@ -1093,16 +1021,7 @@
 	Ok(ctx)
 }
 
-<<<<<<< HEAD
-/// This function builds a `for` loop.
-///
-/// Unlike the `build_if` function, this one uses Vars, Array, and Body for the phases
-/// The phases should be pretty self-explanatory based on the names.
-/// Just like `build_if`, if an opening keyword is found in the body, the parser descends further.
-pub fn build_for(mut ctx: DescentContext) -> OxResult<DescentContext> {
-=======
 pub fn build_for(mut ctx: DescentContext) -> AshResult<DescentContext> {
->>>>>>> 953e9502
 	let mut phase = Phase::Vars;
 
 	let mut loop_vars: VecDeque<Tk> = VecDeque::new();
@@ -1204,15 +1123,7 @@
 	Ok(ctx)
 }
 
-<<<<<<< HEAD
-/// This function builds both `while` and `until` loops. The behavior of `while` and `until` is equal and opposite
-/// Therefore, we can use the same function for both and just use a boolean to choose which one to build.
-///
-/// The logic is fairly simple; it's essentially just a single `if` statement that repeats.
-pub fn build_loop(condition: bool, mut ctx: DescentContext) -> OxResult<DescentContext> {
-=======
 pub fn build_loop(condition: bool, mut ctx: DescentContext) -> AshResult<DescentContext> {
->>>>>>> 953e9502
 	let loop_condition = condition;
 
 	let mut cond_root = Node::new();
@@ -1286,16 +1197,7 @@
 	Ok(ctx)
 }
 
-<<<<<<< HEAD
-/// This function builds a `case` statement, which matches a pattern to a specific code pathway.
-///
-/// This one is pretty fucked up. Will almost certainly have to rewrite this at some point.
-/// The logic is extremely brittle and any time I make any changes to the tokenizer, this breaks somehow.
-/// Might not really be a fixable issue, the syntax used for these is extremely prone to conflicting with other syntax structures
-pub fn build_case(mut ctx: DescentContext) -> OxResult<DescentContext> {
-=======
 pub fn build_case(mut ctx: DescentContext) -> AshResult<DescentContext> {
->>>>>>> 953e9502
 	let mut cases = HashMap::new();
 	let mut block_string = String::new();
 	let mut block_tokens = VecDeque::new();
@@ -1418,14 +1320,7 @@
 	Ok(ctx)
 }
 
-<<<<<<< HEAD
-/// This builds a `select` statement, which allows for creating interactive menus in scripts
-///
-/// I'm not even sure if this works or not. Select statements haven't even been implemented yet, so this function has never been called.
-pub fn build_select(mut ctx: DescentContext) -> OxResult<DescentContext> {
-=======
 pub fn build_select(mut ctx: DescentContext) -> AshResult<DescentContext> {
->>>>>>> 953e9502
 	// TODO: figure out a way to get 'in' to actually be a keyword
 	// Fix the logic in general so this code doesn't have to use awkward work arounds
 	let mut phase = Phase::Condition;
@@ -1522,17 +1417,12 @@
 	Ok(ctx)
 }
 
-<<<<<<< HEAD
-/// Builds a function definition. Functions look `like() { this }`
-///
-/// The FuncDef node_type contains the name (`foo()`) and the body (`{ bar }`)
-/// Later on, the body is tokenized and parsed separately.
-pub fn build_func_def(mut ctx: DescentContext) -> OxResult<DescentContext> {
-=======
 pub fn build_func_def(mut ctx: DescentContext) -> AshResult<DescentContext> {
->>>>>>> 953e9502
 	let def = ctx.next_tk().unwrap();
 	if let TkType::FuncDef = def.tk_type {
+		//TODO: initializing a new shellenv instead of cloning the current one here
+		//could cause issues later, keep an eye on this
+		//Might be fine to just build the AST since nothing is being executed or expanded
 		let name = def.text();
 		let body_tk = ctx.next_tk().unwrap(); // We can be reasonably sure that this exists
 		let body = body_tk.text();
@@ -1549,16 +1439,7 @@
 	} else { unreachable!() }
 }
 
-<<<<<<< HEAD
-/// Builds an assignment node. Assignments look `like=this`
-///
-/// Assignment nodes can have arguments. The first arg should be a command name.
-/// When an arg is given, the arg is executed as a command and the assignment is exported for just that execution.
-/// This means that running a command like `VAR=foo command` means that the VAR env variable is available for just that process.
-pub fn build_assignment(mut ctx: DescentContext) -> OxResult<DescentContext> {
-=======
 pub fn build_assignment(mut ctx: DescentContext) -> AshResult<DescentContext> {
->>>>>>> 953e9502
 	let ass = ctx.next_tk().unwrap();
 	if let TkType::Assignment { key, value, op } = &ass.tk_type {
 		let value = if value.text().is_empty() {
@@ -1604,22 +1485,11 @@
 	} else { unreachable!() }
 }
 
-<<<<<<< HEAD
-/// The final destination for the parser. All roads lead to this function.
-///
-/// This function builds an executable node. The specific node type is decided based on context.
-/// For instance, if the first arg is found to be a function, it is assigned the Function node type.
-/// Same for builtins, subshells, and if neither of those are true for this node, the command gets a generic Command type.
-///
-/// Redirections are also handled here. if a redirection operator doesn't have a file or fd target, it tries to find one.
-pub fn build_command(mut ctx: DescentContext) -> OxResult<DescentContext> {
-=======
 pub fn build_brace_group(tokens: VecDeque<Tk>) -> AshResult<(Node, VecDeque<Tk>)> {
 	todo!("Implement build_brace_group")
 }
 
 pub fn build_command(mut ctx: DescentContext) -> AshResult<DescentContext> {
->>>>>>> 953e9502
 	let mut argv = VecDeque::new();
 	// We handle redirections in join_at_operators(), so hold them here and push them back onto the queue afterward
 	let mut held_redirs = VecDeque::new();
