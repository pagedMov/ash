--- conflicted
+++ resolved
@@ -6,8 +6,6 @@
 
 use crate::{builtin::{self, CdFlags}, event::{self, ShError}, interp::{expand, helper::{self, StrExtension, VecDequeExtension}, parse::{self, NdFlags, NdType, Node}, token::{AssOp, AshTokenizer, Redir, RedirType, Tk, TkType, WdFlags}}, shellenv::{self, read_logic, read_meta, read_vars, write_jobs, write_logic, write_meta, write_vars, ChildProc, EnvFlags, JobBuilder, AshVal, SavedEnv}, AshResult};
 
-/// This macro is used for deconstructing a Node into it's NdType
-/// This macro is not safe. Make sure that the node is *definitely* the type you think it is.
 #[macro_export]
 macro_rules! node_operation {
 	($node_type:path { $($field:tt)* }, $node:expr, $node_op:block) => {
@@ -25,10 +23,6 @@
 	}
 }
 
-/// A load-bearing struct. Used for basically everything involving i/o
-/// Managing file descriptor lifetimes is not necessary with these,
-/// The file descriptor will be closed automatically as soon as the variable
-/// falls out of scope.
 #[derive(Hash, Eq, PartialEq, Debug)]
 pub struct RustFd {
 	fd: RawFd,
@@ -288,11 +282,6 @@
 	}
 }
 
-/// Another extremely important struct for this program
-///
-/// This struct trivializes managing input and output.
-/// route_input() and route_output() are used to actually wire the contained RustFds to the process' stdin or stdout/stderr
-/// backup_fildescs allows for easy saving of i/o state in a process.
 #[derive(Debug)]
 pub struct ProcIO {
 	pub stdin: Option<Arc<Mutex<RustFd>>>,
@@ -389,7 +378,7 @@
 	/// but for all intents and purposes the ProcIO struct is meant to be a unique identifier for an open file descriptor.
 	/// Use this if you have to, but know that it may cause unintended side effects.
 	///
-	/// Since ProcIO uses Arc<Mutex<RustFd>>, these clones will refer to the same data as the original. That means modifications will effect both instances. It also means that a cloned ProcIO can keep a RustFd alive longer than it's supposed to be. Keep that in mind.
+	/// Since ProcIO uses Arc<Mutex<RustFd>>, these clones will refer to the same data as the original. That means modifications will effect both instances.
 	fn clone(&self) -> Self {
 		ProcIO::from(self.stdin.clone(),self.stdout.clone(),self.stderr.clone())
 	}
@@ -401,18 +390,11 @@
 	}
 }
 
-<<<<<<< HEAD
-/// This function traverses a Root node.
-///
-/// If given a ProcIO, it will use that in the traverse() call, otherwise it creates a new one.
-pub fn traverse_ast(ast: Node, io: Option<ProcIO>) -> OxResult<OxWait> {
-=======
 pub fn traverse_ast(ast: Node, io: Option<ProcIO>) -> AshResult<AshWait> {
->>>>>>> 953e9502
 	let saved_in = RustFd::from_stdin()?;
 	let saved_out = RustFd::from_stdout()?;
 	let saved_err = RustFd::from_stderr()?;
-	let io = io.unwrap_or_default();
+	let io = if let Some(proc_io) = io { proc_io } else { ProcIO::new() };
 	let status = traverse(ast, io)?;
 	saved_in.dup2(&0)?;
 	saved_out.dup2(&1)?;
@@ -420,15 +402,8 @@
 	Ok(status)
 }
 
-<<<<<<< HEAD
-/// The core of the execution logic.
-///
-/// This directs traffic for nodes by matching the NdType of the node to the corresponding function.
-fn traverse(mut node: Node, io: ProcIO) -> OxResult<OxWait> {
-=======
 
 fn traverse(mut node: Node, io: ProcIO) -> AshResult<AshWait> {
->>>>>>> 953e9502
 	let last_status;
 
 	// We delay expanding variables in for loop bodies until now; this is done to give the variables time to be properly assigned before execution of the for loop body
@@ -490,17 +465,8 @@
 	Ok(last_status)
 }
 
-<<<<<<< HEAD
-/// This function traverses a Root node.
-///
-/// It's behavior is different from traverse_ast(), it deconstructs the Root node and iterates over the deque directly.
-/// You can specify a break condition. True means that if an execution is successful, the loop breaks. False does the opposite.
-fn traverse_root(mut root_node: Node, break_condition: Option<bool>, io: ProcIO) -> OxResult<OxWait> {
-	let mut last_status = OxWait::new();
-=======
 fn traverse_root(mut root_node: Node, break_condition: Option<bool>, io: ProcIO) -> AshResult<AshWait> {
 	let mut last_status = AshWait::new();
->>>>>>> 953e9502
 	if !root_node.redirs.is_empty() {
 		root_node = parse::propagate_redirections(root_node)?;
 	}
@@ -600,10 +566,10 @@
 					write_vars(|v| v.set_var(&current_var, AshVal::parse(&current_val).unwrap_or_default()))?;
 
 					iteration_count += 1;
-					// TODO: modulo is probably too expensive for a loop; find a better way to do this
+					// TODO: modulo is expensive; find a better way to do this
 					var_index = iteration_count % var_count;
 
-					event::execute(&loop_body, NdFlags::empty(), None, Some(body_io.clone()))?;
+					event::execute(&loop_body, NdFlags::empty(), None, Some(body_io.clone()));
 				}
 			});
 			std::process::exit(0);
@@ -689,6 +655,7 @@
 
 			traverse(cond, cond_io.clone())?;
 			let code = read_vars(|v| v.get_param("?"))?;
+			let cmd = read_meta(|m| m.get_last_command())?;
 			let is_success = code.clone().unwrap_or("0".to_string()) == "0";
 			if is_success {
 				traverse(body, body_io.clone())?;
@@ -707,6 +674,14 @@
 		let mut commands = commands;
 		while let Some(cmd) = commands.pop_front() {
 			traverse(cmd, ProcIO::new())?;
+
+			let statuses = write_jobs(|j| {
+				if let Some(job) = j.get_fg_mut() {
+					job.get_statuses()
+				} else {
+					vec![]
+				}
+			})?;
 
 			let is_success = read_vars(|v| v.get_param("?").is_some_and(|val| val == "0"))?;
 
