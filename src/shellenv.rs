--- conflicted
+++ resolved
@@ -1030,7 +1030,6 @@
 			shopts: ShOpts::new(),
 			flags,
 			in_prompt,
-<<<<<<< HEAD
 		}
 	}
 	pub fn stop_timer(&mut self) {
@@ -1038,15 +1037,6 @@
 			self.cmd_duration = Some(start_time.elapsed())
 		}
 	}
-=======
-		}
-	}
-	pub fn stop_timer(&mut self) {
-		if let Some(start_time) = self.timer_start {
-			self.cmd_duration = Some(start_time.elapsed())
-		}
-	}
->>>>>>> 9adbaf20
 	pub fn start_timer(&mut self) {
 		self.timer_start = Some(Instant::now())
 	}
